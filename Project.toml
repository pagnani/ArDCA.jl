name = "ArDCA"
uuid = "fc7e833f-a3b9-439d-ae82-c6ad11a3e54b"
authors = ["Andrea Pagnani", "Jeanne Trinquier", "Guido Uguzzoni", "Martin Weigt", "Francesco Zamponi"]
version = "0.1.0"

[deps]
CorrDCA = "71fba74b-94bb-4624-adc3-6f657ac12af8"
Distributed = "8ba89e20-285c-5b6f-9357-94700520ee1b"
Distributions = "31c24e10-a181-5473-b8eb-7969acd0382f"
ExtractMacro = "f86d3d12-fd5b-522c-99e9-61577282a1e9"
LinearAlgebra = "37e2e46d-f89d-539d-b4ee-838fcccc9c8e"
LoopVectorization = "bdcacae8-1622-11e9-2a5c-532679323890"
NLopt = "76087f3c-5699-56af-9a33-bf431cd00edd"
Printf = "de0858da-6303-5e67-8744-51eddeeeb8d7"
Random = "9a3f8284-a2c9-5f02-9a11-845980a1fd5c"
SharedArrays = "1a1011a3-84de-559e-8e89-a11a2f7dc383"

[compat]
<<<<<<< HEAD
ExtractMacro = "1.0"
=======
Distributions = "0.24"
NLopt = "0.6"
LoopVectorization = "0.9"
>>>>>>> 2861bbb7
julia = "1.5"

[extras]
Test = "8dfed614-e22c-5e08-85e1-65c5234f0b40"

[targets]
test = ["Test"]<|MERGE_RESOLUTION|>--- conflicted
+++ resolved
@@ -16,13 +16,10 @@
 SharedArrays = "1a1011a3-84de-559e-8e89-a11a2f7dc383"
 
 [compat]
-<<<<<<< HEAD
 ExtractMacro = "1.0"
-=======
 Distributions = "0.24"
 NLopt = "0.6"
 LoopVectorization = "0.9"
->>>>>>> 2861bbb7
 julia = "1.5"
 
 [extras]
